--- conflicted
+++ resolved
@@ -175,7 +175,22 @@
             dsRes = { type: 'mysql', data: ds }
             break
           }
-<<<<<<< HEAD
+          case 'sqlserver': {
+            const payload = {
+              workspaceId,
+              ...data.data,
+              cert: data.data.cert ?? null,
+              connStatus: 'offline' as const,
+              connError: JSON.stringify(neverPingedError),
+              lastConnection: null,
+            }
+            const ds = await createSQLServerDataSource(
+              payload,
+              config().DATASOURCES_ENCRYPTION_KEY
+            )
+            dsRes = { type: 'sqlserver', data: ds }
+            break
+          }
           case 'bigquery': {
             const payload = {
               ...data.data,
@@ -190,38 +205,6 @@
             )
             dsRes = { type: 'bigquery', data: ds }
             break
-=======
-          const ds = await createMySQLDataSource(
-            payload,
-            config().DATASOURCES_ENCRYPTION_KEY
-          )
-          dsRes = { type: 'mysql', data: ds }
-          break
-        }
-        case 'sqlserver': {
-          const payload = {
-            workspaceId,
-            ...data.data,
-            cert: data.data.cert ?? null,
-            connStatus: 'offline' as const,
-            connError: JSON.stringify(neverPingedError),
-            lastConnection: null,
-          }
-          const ds = await createSQLServerDataSource(
-            payload,
-            config().DATASOURCES_ENCRYPTION_KEY
-          )
-          dsRes = { type: 'sqlserver', data: ds }
-          break
-        }
-        case 'bigquery': {
-          const payload = {
-            workspaceId,
-            ...data.data,
-            connStatus: 'offline' as const,
-            connError: JSON.stringify(neverPingedError),
-            lastConnection: null,
->>>>>>> 384fbe00
           }
           case 'athena': {
             const payload = {
@@ -284,6 +267,7 @@
           case 'redshift':
           case 'bigquery':
           case 'athena':
+          case 'sqlserver':
           case 'trino':
             return null
           case 'oracle': {
@@ -295,23 +279,7 @@
               return 'Either service name, database or SID must be provided'
             }
 
-<<<<<<< HEAD
             return null
-=======
-    function validateDataSource(data: DataSourcePayload): string | null {
-      switch (data.type) {
-        case 'psql':
-        case 'mysql':
-        case 'sqlserver':
-        case 'redshift':
-        case 'bigquery':
-        case 'athena':
-        case 'trino':
-          return null
-        case 'oracle': {
-          if (!data.data.sid && !data.data.serviceName && !data.data.database) {
-            return 'Either service name, database or SID must be provided'
->>>>>>> 384fbe00
           }
         }
       }
@@ -361,7 +329,6 @@
       return
     }
 
-<<<<<<< HEAD
     const dataSource = (
       await Promise.all([
         getDatasource(workspaceId, dataSourceId, 'psql'),
@@ -370,23 +337,10 @@
         getDatasource(workspaceId, dataSourceId, 'athena'),
         getDatasource(workspaceId, dataSourceId, 'oracle'),
         getDatasource(workspaceId, dataSourceId, 'mysql'),
+        getDatasource(workspaceId, dataSourceId, 'sqlserver'),
         getDatasource(workspaceId, dataSourceId, 'trino'),
       ])
     ).find((e) => e !== null)
-=======
-  const dataSource = (
-    await Promise.all([
-      getDatasource(workspaceId, dataSourceId, 'psql'),
-      getDatasource(workspaceId, dataSourceId, 'bigquery'),
-      getDatasource(workspaceId, dataSourceId, 'redshift'),
-      getDatasource(workspaceId, dataSourceId, 'athena'),
-      getDatasource(workspaceId, dataSourceId, 'oracle'),
-      getDatasource(workspaceId, dataSourceId, 'mysql'),
-      getDatasource(workspaceId, dataSourceId, 'sqlserver'),
-      getDatasource(workspaceId, dataSourceId, 'trino'),
-    ])
-  ).find((e) => e !== null)
->>>>>>> 384fbe00
 
     if (!dataSource) {
       res.status(404).end()
